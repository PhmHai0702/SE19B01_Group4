--- conflicted
+++ resolved
@@ -1,22 +1,5 @@
-<<<<<<< HEAD
-﻿using CloudinaryDotNet.Actions;
+//using CloudinaryDotNet.Actions;
 using OpenAI;
-using OpenAI.Chat;
-using System.Threading.Tasks;
-
-namespace WebAPI.ExternalServices
-{
-    public class OpenAIService
-    {
-        private readonly OpenAIClient _client;
-
-        public OpenAIService(IConfiguration config)
-        {
-            var apiKey = config["OpenAI:ApiKey"];
-            _client = new OpenAIClient(apiKey);
-        }
-=======
-﻿//using OpenAI;
 //using OpenAI.Chat;
 //using System.Threading.Tasks;
 
@@ -31,48 +14,42 @@
 //            var apiKey = config["OpenAI:ApiKey"];
 //            _client = new OpenAIClient(apiKey);
 //        }
->>>>>>> d5953e1a
 
-//        public async Task<string> GradeWritingAsync(string question, string answer)
-//        {
-//            string prompt = $@"
-//You are an IELTS examiner. Grade the following writing task.
-//Provide band scores (Task Achievement, Coherence & Cohesion, Lexical Resource, Grammar),
-//and give short feedback.
+////        public async Task<string> GradeWritingAsync(string question, string answer)
+////        {
+////            string prompt = $@"
+////You are an IELTS examiner. Grade the following writing task.
+////Provide band scores (Task Achievement, Coherence & Cohesion, Lexical Resource, Grammar),
+////and give short feedback.
 
-//### Question:
-//{question}
+////### Question:
+////{question}
 
-//### Student's answer:
-//{answer}
+////### Student's answer:
+////{answer}
 
-//Return result strictly in JSON format like this:
-//{{
-//  ""taskAchievement"": 7.0,
-//  ""coherenceAndCohesion"": 7.5,
-//  ""lexicalResource"": 6.5,
-//  ""grammar"": 7.0,
-//  ""overall"": 7.0,
-//  ""feedback"": ""Clear structure, but vocabulary range can be improved.""
-//}}
-//";
+////Return result strictly in JSON format like this:
+////{{
+////  ""taskAchievement"": 7.0,
+////  ""coherenceAndCohesion"": 7.5,
+////  ""lexicalResource"": 6.5,
+////  ""grammar"": 7.0,
+////  ""overall"": 7.0,
+////  ""feedback"": ""Clear structure, but vocabulary range can be improved.""
+////}}
+////";
 
-//            var chatRequest = new ChatRequest(
-//                new[]
-//                {
-//                    new Message(Role.System, "You are an IELTS examiner."),
-//                    new Message(Role.User, prompt)
-//                },
-//                model: "gpt-4o-mini" // hoặc "gpt-4-turbo"
-//            );
+////            var chatRequest = new ChatRequest(
+////                new[]
+////                {
+////                    new Message(Role.System, "You are an IELTS examiner."),
+////                    new Message(Role.User, prompt)
+////                },
+////                model: "gpt-4o-mini" // hoặc "gpt-4-turbo"
+////            );
 
-//            var response = await _client.ChatEndpoint.GetCompletionAsync(chatRequest);
-//            return response.FirstChoice.Message.Content[0].Text;
+////            var response = await _client.ChatEndpoint.GetCompletionAsync(chatRequest);
+////            return response.FirstChoice.Message.Content[0].Text;
+////        }
 //        }
-<<<<<<< HEAD
-        }
-}
-=======
-//    }
-//}
->>>>>>> d5953e1a
+//}