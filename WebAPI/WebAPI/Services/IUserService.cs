--- conflicted
+++ resolved
@@ -19,14 +19,12 @@
         void Delete(int id, int currentUserId);
         User RegisterAdmin(RegisterRequestDTO dto);
         
-<<<<<<< HEAD
+        string SendPasswordResetOtp(string email);
+        string VerifyOtp(string email, string otpCode);
+        string ResetPassword(string email, string resetToken, string newPassword);
+        
         // Moderator methods
         IEnumerable<UserStatsDTO> GetUsersWithStats(int page, int limit);
         UserStatsDTO? GetUserStats(int userId);
-=======
-        string SendPasswordResetOtp(string email);
-        string VerifyOtp(string email, string otpCode);
-        string ResetPassword(string email, string resetToken, string newPassword);
->>>>>>> eacc5a3a
     }
 }