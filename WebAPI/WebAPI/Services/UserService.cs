--- conflicted
+++ resolved
@@ -15,12 +15,6 @@
     public class UserService : IUserService
     {
         private readonly IUserRepository _repo;
-<<<<<<< HEAD
-        private readonly ApplicationDbContext _context;
-        public UserService(IUserRepository repo, ApplicationDbContext context)
-        {
-            _repo = repo;
-=======
         private readonly IEmailService _emailService;
         private readonly ApplicationDbContext _context;
         
@@ -28,7 +22,6 @@
         {
             _repo = repo;
             _emailService = emailService;
->>>>>>> eacc5a3a
             _context = context;
         }
 
@@ -151,7 +144,117 @@
             _repo.SaveChanges();
         }
 
-<<<<<<< HEAD
+        public string SendPasswordResetOtp(string email)
+        {
+            Console.WriteLine($"Starting password reset for email: {email}");
+            
+            var user = _repo.GetByEmail(email);
+            if (user == null)
+            {
+                Console.WriteLine($"User not found for email: {email}");
+                throw new InvalidOperationException("No account found with this email address");
+            }
+
+            Console.WriteLine($"User found: {user.Username}");
+
+            // Generate 6-digit OTP
+            var random = new Random();
+            var otpCode = random.Next(100000, 999999).ToString();
+            Console.WriteLine($"Generated OTP: {otpCode}");
+
+            // Invalidate any existing OTPs for this email
+            var existingOtps = _context.PasswordResetOtp
+                .Where(o => o.Email == email && !o.IsUsed)
+                .ToList();
+            
+            foreach (var otp in existingOtps)
+            {
+                otp.IsUsed = true;
+            }
+
+            // Create new OTP
+            var passwordResetOtp = new PasswordResetOtp
+            {
+                Email = email,
+                OtpCode = otpCode,
+                CreatedAt = DateTime.UtcNow,
+                ExpiresAt = DateTime.UtcNow.AddMinutes(10), // OTP expires in 10 minutes
+                IsUsed = false
+            };
+
+            _context.PasswordResetOtp.Add(passwordResetOtp);
+            _context.SaveChanges();
+            Console.WriteLine($"OTP saved to database");
+
+            // Send email
+            Console.WriteLine($"Attempting to send email...");
+            try
+            {
+                _emailService.SendOtpEmail(email, otpCode);
+                Console.WriteLine($"Email sent successfully");
+            }
+            catch (Exception ex)
+            {
+                Console.WriteLine($"Email sending failed: {ex.Message}");
+                throw;
+            }
+
+            return "OTP sent successfully to your email address";
+        }
+
+        public string VerifyOtp(string email, string otpCode)
+        {
+            var otp = _context.PasswordResetOtp
+                .Where(o => o.Email == email && o.OtpCode == otpCode && !o.IsUsed && o.ExpiresAt > DateTime.UtcNow)
+                .FirstOrDefault();
+
+            if (otp == null)
+                throw new InvalidOperationException("Invalid or expired OTP");
+
+            // Generate a secure reset token
+            var resetToken = Guid.NewGuid().ToString();
+            
+            // Store the reset token in the OTP record
+            otp.ResetToken = resetToken;
+            otp.ResetTokenExpires = DateTime.UtcNow.AddMinutes(15); // Token valid for 15 minutes
+            _context.SaveChanges();
+
+            return resetToken;
+        }
+
+        public string ResetPassword(string email, string resetToken, string newPassword)
+        {
+            // Verify reset token
+            var otp = _context.PasswordResetOtp
+                .Where(o => o.Email == email && o.ResetToken == resetToken && !o.IsUsed && o.ResetTokenExpires > DateTime.UtcNow)
+                .FirstOrDefault();
+
+            if (otp == null)
+                throw new InvalidOperationException("Invalid or expired reset token");
+
+            // Get user
+            var user = _repo.GetByEmail(email);
+            if (user == null)
+                throw new InvalidOperationException("User not found");
+
+            // Update password
+            PasswordService.CreatePasswordHash(newPassword, out var hash, out var salt);
+            user.PasswordHash = hash;
+            user.PasswordSalt = salt;
+            user.UpdatedAt = DateTime.UtcNow;
+
+            _repo.Update(user);
+            
+            // Mark OTP as used
+            otp.IsUsed = true;
+            otp.ResetToken = null; // Clear the token
+            otp.ResetTokenExpires = null;
+            
+            _context.SaveChanges();
+
+            return "Password reset successfully";
+        }
+
         // Moderator methods
         public IEnumerable<UserStatsDTO> GetUsersWithStats(int page, int limit)
         {
@@ -199,117 +302,6 @@
                 ReportedPosts = user.Reports?.Count ?? 0,
                 CreatedAt = user.CreatedAt
             };
-=======
-        public string SendPasswordResetOtp(string email)
-        {
-            Console.WriteLine($"Starting password reset for email: {email}");
-            
-            var user = _repo.GetByEmail(email);
-            if (user == null)
-            {
-                Console.WriteLine($"User not found for email: {email}");
-                throw new InvalidOperationException("No account found with this email address");
-            }
-
-            Console.WriteLine($"User found: {user.Username}");
-
-            // Generate 6-digit OTP
-            var random = new Random();
-            var otpCode = random.Next(100000, 999999).ToString();
-            Console.WriteLine($"Generated OTP: {otpCode}");
-
-            // Invalidate any existing OTPs for this email
-            var existingOtps = _context.PasswordResetOtp
-                .Where(o => o.Email == email && !o.IsUsed)
-                .ToList();
-            
-            foreach (var otp in existingOtps)
-            {
-                otp.IsUsed = true;
-            }
-
-            // Create new OTP
-            var passwordResetOtp = new PasswordResetOtp
-            {
-                Email = email,
-                OtpCode = otpCode,
-                CreatedAt = DateTime.UtcNow,
-                ExpiresAt = DateTime.UtcNow.AddMinutes(10), // OTP expires in 10 minutes
-                IsUsed = false
-            };
-
-            _context.PasswordResetOtp.Add(passwordResetOtp);
-            _context.SaveChanges();
-            Console.WriteLine($"OTP saved to database");
-
-            // Send email
-            Console.WriteLine($"Attempting to send email...");
-            try
-            {
-                _emailService.SendOtpEmail(email, otpCode);
-                Console.WriteLine($"Email sent successfully");
-            }
-            catch (Exception ex)
-            {
-                Console.WriteLine($"Email sending failed: {ex.Message}");
-                throw;
-            }
-
-            return "OTP sent successfully to your email address";
-        }
-
-        public string VerifyOtp(string email, string otpCode)
-        {
-            var otp = _context.PasswordResetOtp
-                .Where(o => o.Email == email && o.OtpCode == otpCode && !o.IsUsed && o.ExpiresAt > DateTime.UtcNow)
-                .FirstOrDefault();
-
-            if (otp == null)
-                throw new InvalidOperationException("Invalid or expired OTP");
-
-            // Generate a secure reset token
-            var resetToken = Guid.NewGuid().ToString();
-            
-            // Store the reset token in the OTP record
-            otp.ResetToken = resetToken;
-            otp.ResetTokenExpires = DateTime.UtcNow.AddMinutes(15); // Token valid for 15 minutes
-            _context.SaveChanges();
-
-            return resetToken;
-        }
-
-        public string ResetPassword(string email, string resetToken, string newPassword)
-        {
-            // Verify reset token
-            var otp = _context.PasswordResetOtp
-                .Where(o => o.Email == email && o.ResetToken == resetToken && !o.IsUsed && o.ResetTokenExpires > DateTime.UtcNow)
-                .FirstOrDefault();
-
-            if (otp == null)
-                throw new InvalidOperationException("Invalid or expired reset token");
-
-            // Get user
-            var user = _repo.GetByEmail(email);
-            if (user == null)
-                throw new InvalidOperationException("User not found");
-
-            // Update password
-            PasswordService.CreatePasswordHash(newPassword, out var hash, out var salt);
-            user.PasswordHash = hash;
-            user.PasswordSalt = salt;
-            user.UpdatedAt = DateTime.UtcNow;
-
-            _repo.Update(user);
-            
-            // Mark OTP as used
-            otp.IsUsed = true;
-            otp.ResetToken = null; // Clear the token
-            otp.ResetTokenExpires = null;
-            
-            _context.SaveChanges();
-
-            return "Password reset successfully";
->>>>>>> eacc5a3a
         }
     }
 }