--- conflicted
+++ resolved
@@ -306,15 +306,6 @@
 
         #endregion
 
-<<<<<<< HEAD
-    
-
-       
-
-
-
-=======
->>>>>>> d2b1a6eb
         #region Me Tests
 
         [Fact]
