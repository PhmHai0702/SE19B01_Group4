﻿<Project Sdk="Microsoft.NET.Sdk">

  <PropertyGroup>
    <TargetFramework>net9.0</TargetFramework>
    <ImplicitUsings>enable</ImplicitUsings>
    <Nullable>enable</Nullable>
    <IsPackable>false</IsPackable>
  </PropertyGroup>

  <ItemGroup>
    <PackageReference Include="coverlet.collector" Version="6.0.4">
      <IncludeAssets>runtime; build; native; contentfiles; analyzers; buildtransitive</IncludeAssets>
      <PrivateAssets>all</PrivateAssets>
    </PackageReference>
<<<<<<< HEAD
    <PackageReference Include="FluentAssertions" Version="8.7.1" />
    <PackageReference Include="Microsoft.EntityFrameworkCore.InMemory" Version="8.0.20" />
    <PackageReference Include="Microsoft.NET.Test.Sdk" Version="17.12.0" />
    <PackageReference Include="Moq" Version="4.20.72" />
=======
    <PackageReference Include="Microsoft.EntityFrameworkCore.InMemory" Version="8.0.10" />
    <PackageReference Include="Microsoft.NET.Test.Sdk" Version="17.12.0" />

>>>>>>> 1123795f
    <PackageReference Include="ReportGenerator" Version="5.4.17" />
    <PackageReference Include="xunit" Version="2.9.2" />
    <PackageReference Include="xunit.runner.visualstudio" Version="2.8.2" />
  </ItemGroup>

  <ItemGroup>
    <Using Include="Xunit" />
  </ItemGroup>

  <ItemGroup>
    <ProjectReference Include="..\WebAPI\WebAPI.csproj" />
  </ItemGroup>

  <ItemGroup>
    <Folder Include="coverage\" />
    <Folder Include="TestResults\" />
  </ItemGroup>

</Project><|MERGE_RESOLUTION|>--- conflicted
+++ resolved
@@ -12,16 +12,9 @@
       <IncludeAssets>runtime; build; native; contentfiles; analyzers; buildtransitive</IncludeAssets>
       <PrivateAssets>all</PrivateAssets>
     </PackageReference>
-<<<<<<< HEAD
-    <PackageReference Include="FluentAssertions" Version="8.7.1" />
-    <PackageReference Include="Microsoft.EntityFrameworkCore.InMemory" Version="8.0.20" />
-    <PackageReference Include="Microsoft.NET.Test.Sdk" Version="17.12.0" />
-    <PackageReference Include="Moq" Version="4.20.72" />
-=======
     <PackageReference Include="Microsoft.EntityFrameworkCore.InMemory" Version="8.0.10" />
     <PackageReference Include="Microsoft.NET.Test.Sdk" Version="17.12.0" />
 
->>>>>>> 1123795f
     <PackageReference Include="ReportGenerator" Version="5.4.17" />
     <PackageReference Include="xunit" Version="2.9.2" />
     <PackageReference Include="xunit.runner.visualstudio" Version="2.8.2" />
