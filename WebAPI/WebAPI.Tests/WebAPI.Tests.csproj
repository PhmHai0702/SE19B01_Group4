﻿<Project Sdk="Microsoft.NET.Sdk">

  <PropertyGroup>
    <TargetFramework>net9.0</TargetFramework>
    <ImplicitUsings>enable</ImplicitUsings>
    <Nullable>enable</Nullable>
    <IsPackable>false</IsPackable>
  </PropertyGroup>

  <ItemGroup>
    <PackageReference Include="coverlet.collector" Version="6.0.4">
      <IncludeAssets>runtime; build; native; contentfiles; analyzers; buildtransitive</IncludeAssets>
      <PrivateAssets>all</PrivateAssets>
    </PackageReference>
<<<<<<< HEAD
    <PackageReference Include="Microsoft.EntityFrameworkCore.InMemory" Version="9.0.10" />
=======
    <PackageReference Include="Microsoft.EntityFrameworkCore.InMemory" Version="8.0.10" />
>>>>>>> 08ff96a0
    <PackageReference Include="Microsoft.NET.Test.Sdk" Version="17.12.0" />

    <PackageReference Include="ReportGenerator" Version="5.4.17" />
    <PackageReference Include="xunit" Version="2.9.2" />
    <PackageReference Include="xunit.runner.visualstudio" Version="2.8.2" />
  </ItemGroup>

  <ItemGroup>
    <Using Include="Xunit" />
  </ItemGroup>

  <ItemGroup>
    <ProjectReference Include="..\WebAPI\WebAPI.csproj" />
  </ItemGroup>

  <ItemGroup>
    <Folder Include="coverage\" />
    <Folder Include="TestResults\" />
  </ItemGroup>

</Project><|MERGE_RESOLUTION|>--- conflicted
+++ resolved
@@ -12,11 +12,7 @@
       <IncludeAssets>runtime; build; native; contentfiles; analyzers; buildtransitive</IncludeAssets>
       <PrivateAssets>all</PrivateAssets>
     </PackageReference>
-<<<<<<< HEAD
-    <PackageReference Include="Microsoft.EntityFrameworkCore.InMemory" Version="9.0.10" />
-=======
     <PackageReference Include="Microsoft.EntityFrameworkCore.InMemory" Version="8.0.10" />
->>>>>>> 08ff96a0
     <PackageReference Include="Microsoft.NET.Test.Sdk" Version="17.12.0" />
 
     <PackageReference Include="ReportGenerator" Version="5.4.17" />
