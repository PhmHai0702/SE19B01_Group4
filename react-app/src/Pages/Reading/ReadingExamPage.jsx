--- conflicted
+++ resolved
@@ -1,12 +1,8 @@
 import React, { useEffect, useState, useRef } from "react";
 import { useLocation, useNavigate } from "react-router-dom";
-<<<<<<< HEAD
 import { submitReadingAttempt } from "../../Services/ReadingApi";
-=======
-import { submitAttempt } from "../../Services/ExamApi";
 import ExamMarkdownRenderer from "../../Components/Exam/ExamMarkdownRenderer";
 import { Clock } from "lucide-react";
->>>>>>> 4390ef26
 import styles from "./ReadingExamPage.module.css";
 
 export default function ReadingExamPage() {
