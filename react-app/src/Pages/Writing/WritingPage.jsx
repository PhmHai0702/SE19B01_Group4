--- conflicted
+++ resolved
@@ -5,11 +5,8 @@
 import ExamCard from "../../Components/Exam/ExamCard";
 import ExamSkillModal from "../../Components/Exam/ExamPopup";
 import styles from "./WritingPage.module.css";
-<<<<<<< HEAD
 import { useNavigate } from "react-router-dom";
-=======
 import NothingFound from "../../Components/Nothing/NothingFound";
->>>>>>> 2af0d8df
 
 export default function WritingPage() {
   const navigate = useNavigate(); // ✅ Hook phải nằm bên trong function component
