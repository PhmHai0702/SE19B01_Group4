--- conflicted
+++ resolved
@@ -16,8 +16,7 @@
 import ExamManagement from "./Pages/Admin/ExamManagement.jsx";
 import AddReading from "./Pages/Admin/AddReading.jsx";
 import AdminDashboard from "./Pages/Admin/AdminDashBoard.jsx"; // ⚡ import admin dashboard
-<<<<<<< HEAD
-import ModeratorDashboard from "./Pages/Moderator/ModeratorDashboard.jsx"; // ⚡ import moderator dashboard
+import AddWriting from "./Pages/Admin/AddWriting.jsx";import ModeratorDashboard from "./Pages/Moderator/ModeratorDashboard.jsx"; // ⚡ import moderator dashboard
 import AppWrapper from "./Components/Layout/AppWrapper.jsx";
 
 function App() {
@@ -26,9 +25,15 @@
       <AppWrapper>
         <Routes>
           <Route path="/" element={<Login />} />
+        <Route path="/login" element={<Login />} />
+        <Route path="/forgot-password" element={<ForgotPassword />} />
+        <Route path="/verify-otp" element={<VerifyOtp />} />
+        <Route path="/reset-password" element={<ResetPassword />} />
 
           <Route path="/home" element={<Home />} />
           <Route path="/dictionary" element={<Dictionary />} />
+        <Route path="/reading" element={<ReadingPage />} />
+        <Route path="/writing" element={<WritingPage />} />
           <Route path="/forum" element={<Forum />} />
           <Route path="/create-post" element={<CreatePost />} />
           <Route path="/edit-post/:postId" element={<EditPost />} />
@@ -36,40 +41,13 @@
           <Route path="/profile" element={<Profile />} />
 
           <Route path="/admin/dashboard" element={<AdminDashboard />} />
-          <Route path="/admin/exams" element={<ExamManagement />} />
+          <Route path="/admin/exam" element={<ExamManagement />} />
           <Route path="/admin/exam/add-reading" element={<AddReading />} />
+        <Route path="/admin/exam/add-writing" element={<AddWriting />} />
 
           <Route path="/moderator/dashboard" element={<ModeratorDashboard />} />
         </Routes>
       </AppWrapper>
-=======
-import AddWriting from "./Pages/Admin/AddWriting.jsx";
-function App() {
-  return (
-    <BrowserRouter>
-      <Routes>
-        <Route path="/" element={<Login />} />
-        <Route path="/login" element={<Login />} />
-        <Route path="/forgot-password" element={<ForgotPassword />} />
-        <Route path="/verify-otp" element={<VerifyOtp />} />
-        <Route path="/reset-password" element={<ResetPassword />} />
-
-        <Route path="/home" element={<Home />} />
-        <Route path="/dictionary" element={<Dictionary />} />
-        <Route path="/reading" element={<ReadingPage />} />
-        <Route path="/writing" element={<WritingPage />} />
-        <Route path="/forum" element={<Forum />} />
-        <Route path="/create-post" element={<CreatePost />} />
-        <Route path="/edit-post/:postId" element={<EditPost />} />
-        <Route path="/post/:postId" element={<PostDetail />} />
-        <Route path="/profile" element={<Profile />} />
-
-        <Route path="/admin/dashboard" element={<AdminDashboard />} />
-        <Route path="/admin/exam" element={<ExamManagement />} />
-        <Route path="/admin/exam/add-reading" element={<AddReading />} />
-        <Route path="/admin/exam/add-writing" element={<AddWriting />} />
-      </Routes>
->>>>>>> eacc5a3a
     </BrowserRouter>
   );
 }
