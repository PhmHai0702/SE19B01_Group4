--- conflicted
+++ resolved
@@ -5,13 +5,7 @@
   withCredentials: true,
 });
 
-<<<<<<< HEAD
-export function getAll() {
-  return API.get("").then((res) => res.data);
-}
 
-=======
->>>>>>> 4b04ef35
 export function getByExam(examId) {
   return API.get(`/exam/${examId}`).then((res) => res.data);
 }
@@ -20,12 +14,8 @@
   return API.get(`/${id}`).then((res) => res.data);
 }
 
-<<<<<<< HEAD
 export function add(data) {
-=======
-export function create(data) {
->>>>>>> 4b04ef35
-  return API.post("", data).then((res) => res.data);
+  return API.post("/", data);
 }
 
 export function update(id, data) {
